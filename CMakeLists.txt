--- conflicted
+++ resolved
@@ -3,11 +3,7 @@
 # Prerequisites:
 #     You must have Visual Studio 2013 Update 4 installed. Start the Developer Command Prompt window that is a part of Visual Studio installation.
 #     Run the build commands from within the Developer Command Prompt window to have paths to the compiler and runtime libraries set.
-<<<<<<< HEAD
-#     Make sure that Git is in your PATH
-=======
 #     You must have git.exe in your %PATH% environment variable.
->>>>>>> 54d124a3
 #
 # To build Rocksdb for Windows is as easy as 1-2-3-4-5:
 # 
